/*
 * The MIT License
 *
 * Copyright 2018 CloudBees, Inc.
 *
 * Permission is hereby granted, free of charge, to any person obtaining a copy
 * of this software and associated documentation files (the "Software"), to deal
 * in the Software without restriction, including without limitation the rights
 * to use, copy, modify, merge, publish, distribute, sublicense, and/or sell
 * copies of the Software, and to permit persons to whom the Software is
 * furnished to do so, subject to the following conditions:
 *
 * The above copyright notice and this permission notice shall be included in
 * all copies or substantial portions of the Software.
 *
 * THE SOFTWARE IS PROVIDED "AS IS", WITHOUT WARRANTY OF ANY KIND, EXPRESS OR
 * IMPLIED, INCLUDING BUT NOT LIMITED TO THE WARRANTIES OF MERCHANTABILITY,
 * FITNESS FOR A PARTICULAR PURPOSE AND NONINFRINGEMENT. IN NO EVENT SHALL THE
 * AUTHORS OR COPYRIGHT HOLDERS BE LIABLE FOR ANY CLAIM, DAMAGES OR OTHER
 * LIABILITY, WHETHER IN AN ACTION OF CONTRACT, TORT OR OTHERWISE, ARISING FROM,
 * OUT OF OR IN CONNECTION WITH THE SOFTWARE OR THE USE OR OTHER DEALINGS IN
 * THE SOFTWARE.
 */

package io.jenkins.plugins.artifact_manager_jclouds.s3;

import java.io.IOException;
import java.net.URI;
import java.net.URISyntaxException;
import java.net.URL;
import java.util.Date;
import java.util.NoSuchElementException;
import java.util.Properties;
import java.util.concurrent.TimeUnit;
import java.util.logging.Level;
import java.util.logging.Logger;

import javax.annotation.Nonnull;

import org.apache.commons.lang.StringUtils;
import org.jclouds.ContextBuilder;
import org.jclouds.aws.domain.SessionCredentials;
import org.jclouds.aws.s3.AWSS3ProviderMetadata;
import org.jclouds.blobstore.BlobStoreContext;
import org.jclouds.blobstore.domain.Blob;
import org.jclouds.domain.Credentials;
import org.jclouds.location.reference.LocationConstants;
import org.jclouds.osgi.ProviderRegistry;
import org.kohsuke.accmod.Restricted;
import org.kohsuke.accmod.restrictions.NoExternalUse;
import org.kohsuke.stapler.DataBoundConstructor;

import com.amazonaws.auth.AWSSessionCredentials;
import com.amazonaws.services.s3.AmazonS3ClientBuilder;
<<<<<<< HEAD
import com.amazonaws.services.s3.model.GeneratePresignedUrlRequest;
=======
import com.cloudbees.jenkins.plugins.awscredentials.AmazonWebServicesCredentials;
>>>>>>> 7d747f41
import com.google.common.base.Supplier;

import edu.umd.cs.findbugs.annotations.NonNull;
import hudson.Extension;
import io.jenkins.plugins.artifact_manager_jclouds.BlobStoreProvider;
import io.jenkins.plugins.artifact_manager_jclouds.BlobStoreProviderDescriptor;
import io.jenkins.plugins.aws.global_configuration.CredentialsAwsGlobalConfiguration;
import org.jenkinsci.Symbol;

/**
 * Extension that customizes JCloudsBlobStore for AWS S3. Credentials are fetched from the environment, env vars, aws
 * profiles,...
 */
@Restricted(NoExternalUse.class)
public class S3BlobStore extends BlobStoreProvider {

    private static final Logger LOGGER = Logger.getLogger(S3BlobStore.class.getName());

    private static final long serialVersionUID = -8864075675579867370L;

    @DataBoundConstructor
    public S3BlobStore() {
    }

    @Override
    public String getPrefix() {
        return getConfiguration().getPrefix();
    }

    @Override
    public String getContainer() {
        return getConfiguration().getContainer();
    }

    public String getRegion() {
        return CredentialsAwsGlobalConfiguration.get().getRegion();
    }

    public S3BlobStoreConfig getConfiguration(){
        return S3BlobStoreConfig.get();
    }

    @Override
    public boolean isDeleteArtifacts() {
        return getConfiguration().isDeleteArtifacts();
    }

    @Override
    public boolean isDeleteStashes() {
        return getConfiguration().isDeleteStashes();
    }

    @Override
    public BlobStoreContext getContext() throws IOException {
        LOGGER.log(Level.FINEST, "Building context");
        ProviderRegistry.registerProvider(AWSS3ProviderMetadata.builder().build());
        try {
            Properties props = new Properties();
            boolean hasCustomEndpoint = StringUtils.isNotBlank(getConfiguration().getResolvedCustomEndpoint());
            
            if(StringUtils.isNotBlank(getRegion())) {
                props.setProperty(LocationConstants.PROPERTY_REGIONS, getRegion());
            }
            if(hasCustomEndpoint) {
                // We need to set the endpoint here and in the builder or listing
                // will still use s3.amazonaws.com
                props.setProperty(LocationConstants.ENDPOINT, getConfiguration().getResolvedCustomEndpoint());
            }
            props.setProperty("jclouds.s3.virtual-host-buckets", Boolean.toString(!getConfiguration().getUsePathStyleUrl()));
            
            ContextBuilder builder = ContextBuilder.newBuilder("aws-s3")
                    .credentialsSupplier(getCredentialsSupplier())
                    .overrides(props);
            
            if(hasCustomEndpoint) {
                builder = builder.endpoint(getConfiguration().getResolvedCustomEndpoint());
            }
            
            return builder.buildView(BlobStoreContext.class);
        } catch (NoSuchElementException x) {
            throw new IOException(x);
        }
    }

    /**
     * field only for tests.
     */
    static boolean BREAK_CREDS;

    /**
     *
     * @return the proper credential supplier using the configuration settings.
     * @throws IOException in case of error.
     */
    private Supplier<Credentials> getCredentialsSupplier() throws IOException {
        // get user credentials from env vars, profiles,...
        String accessKeyId;
        String secretKey;
        String sessionToken;
        
        if(getConfiguration().getDisableSessionToken()) {
            AmazonWebServicesCredentials awsCredentials = CredentialsAwsGlobalConfiguration.get().getCredentials();
            accessKeyId = awsCredentials.getCredentials().getAWSAccessKeyId();
            secretKey = awsCredentials.getCredentials().getAWSSecretKey();
            sessionToken = "";
        } else {
            AmazonS3ClientBuilder builder = getConfiguration().getAmazonS3ClientBuilder();
            AWSSessionCredentials awsCredentials = CredentialsAwsGlobalConfiguration.get().sessionCredentials(builder);
            
            accessKeyId = awsCredentials.getAWSAccessKeyId();
            secretKey = awsCredentials.getAWSSecretKey();
            sessionToken = awsCredentials.getSessionToken();
        }
        
        if (BREAK_CREDS) {
            sessionToken = "<broken>";
        }
        
        SessionCredentials sessionCredentials = SessionCredentials.builder()
                .accessKeyId(accessKeyId)
                .secretAccessKey(secretKey)
                .sessionToken(sessionToken)
                .build();

        return () -> sessionCredentials;
    }

    @Nonnull
    @Override
    public URI toURI(@NonNull String container, @NonNull String key) {
        assert container != null;
        assert key != null;
        try {
<<<<<<< HEAD
            AmazonS3ClientBuilder builder = getConfiguration().getAmazonS3ClientBuilder();
            URI uri = builder.build().getUrl(container, key).toURI();
            LOGGER.fine(() -> container + " / " + key + " → " + uri);
            return uri;
        } catch (URISyntaxException e) {
            throw new IllegalStateException(e);
=======
            String protocol = getConfiguration().getUseHttp() ? "http" : "https";
            String endpoint = getConfiguration().getCustomEndpoint();
            if(StringUtils.isBlank(endpoint)) {
                endpoint = "s3.amazonaws.com";
            }
            
            // TODO proper encoding
            if(getConfiguration().getUsePathStyleUrl()) {
                return new URI(String.format("%s://%s/%s/%s", 
                    protocol, endpoint, container,
                    URLEncoder.encode(key, "UTF-8").replaceAll("%2F", "/").replaceAll("%3A", ":")));
            } else {
                return new URI(String.format("%s://%s.%s/%s", protocol, container, endpoint,
                    URLEncoder.encode(key, "UTF-8").replaceAll("%2F", "/").replaceAll("%3A", ":")));
            }
            
        } catch (URISyntaxException | UnsupportedEncodingException e) {
            throw new RuntimeException(e);
>>>>>>> 7d747f41
        }
    }

    /**
     * @see <a href="https://docs.aws.amazon.com/AmazonS3/latest/dev/ShareObjectPreSignedURLJavaSDK.html">Generate a
     *      Pre-signed Object URL using AWS SDK for Java</a>
     */
    @Override
    public URL toExternalURL(@NonNull Blob blob, @NonNull HttpMethod httpMethod) throws IOException {
        assert blob != null;
        assert httpMethod != null;
        AmazonS3ClientBuilder builder = getConfiguration().getAmazonS3ClientBuilderWithCredentials();
        
        Date expiration = new Date(System.currentTimeMillis() + TimeUnit.HOURS.toMillis(1));
        String container = blob.getMetadata().getContainer();
        String name = blob.getMetadata().getName();
        LOGGER.log(Level.FINE, "Generating presigned URL for {0} / {1} for method {2}",
                new Object[] { container, name, httpMethod });
        String contentType = null;
        com.amazonaws.HttpMethod awsMethod;
        switch (httpMethod) {
        case PUT:
            awsMethod = com.amazonaws.HttpMethod.PUT;
            // Only set content type for upload URLs, so that the right S3 metadata gets set
            contentType = blob.getMetadata().getContentMetadata().getContentType();
            break;
        case GET:
            awsMethod = com.amazonaws.HttpMethod.GET;
            break;
        default:
            throw new IOException("HTTP Method " + httpMethod + " not supported for S3");
        }

        GeneratePresignedUrlRequest generatePresignedUrlRequest = new GeneratePresignedUrlRequest(container, name)
            .withExpiration(expiration)
            .withMethod(awsMethod)
            .withContentType(contentType);

        return builder.build().generatePresignedUrl(generatePresignedUrlRequest);
    }

    @Symbol("s3")
    @Extension
    public static final class DescriptorImpl extends BlobStoreProviderDescriptor {

        @Override
        public String getDisplayName() {
            return "Amazon S3";
        }

        /**
         *
         * @return true if a container is configured.
         */
        public boolean isConfigured(){
            return StringUtils.isNotBlank(S3BlobStoreConfig.get().getContainer());
        }

    }

    @Override
    public String toString() {
        final StringBuilder sb = new StringBuilder("S3BlobStore{");
        sb.append("container='").append(getContainer()).append('\'');
        sb.append(", prefix='").append(getPrefix()).append('\'');
        sb.append(", region='").append(getRegion()).append('\'');
        sb.append(", deleteArtifacts='").append(isDeleteArtifacts()).append('\'');
        sb.append(", deleteStashes='").append(isDeleteStashes()).append('\'');
        sb.append('}');
        return sb.toString();
    }

}<|MERGE_RESOLUTION|>--- conflicted
+++ resolved
@@ -25,9 +25,11 @@
 package io.jenkins.plugins.artifact_manager_jclouds.s3;
 
 import java.io.IOException;
+import java.io.UnsupportedEncodingException;
 import java.net.URI;
 import java.net.URISyntaxException;
 import java.net.URL;
+import java.net.URLEncoder;
 import java.util.Date;
 import java.util.NoSuchElementException;
 import java.util.Properties;
@@ -52,11 +54,8 @@
 
 import com.amazonaws.auth.AWSSessionCredentials;
 import com.amazonaws.services.s3.AmazonS3ClientBuilder;
-<<<<<<< HEAD
 import com.amazonaws.services.s3.model.GeneratePresignedUrlRequest;
-=======
 import com.cloudbees.jenkins.plugins.awscredentials.AmazonWebServicesCredentials;
->>>>>>> 7d747f41
 import com.google.common.base.Supplier;
 
 import edu.umd.cs.findbugs.annotations.NonNull;
@@ -190,33 +189,24 @@
         assert container != null;
         assert key != null;
         try {
-<<<<<<< HEAD
+            if (getConfiguration().getUsePathStyleUrl()) {
+                // TODO try to use the client as per https://stackoverflow.com/a/24012996/12916
+                String protocol = getConfiguration().getUseHttp() ? "http" : "https";
+                String endpoint = getConfiguration().getCustomEndpoint();
+                if (StringUtils.isBlank(endpoint)) {
+                    endpoint = "s3.amazonaws.com";
+                }
+                return new URI(String.format("%s://%s/%s/%s",
+                        protocol, endpoint, container,
+                        URLEncoder.encode(key, "UTF-8").replaceAll("%2F", "/").replaceAll("%3A", ":")));
+
+            }
             AmazonS3ClientBuilder builder = getConfiguration().getAmazonS3ClientBuilder();
             URI uri = builder.build().getUrl(container, key).toURI();
             LOGGER.fine(() -> container + " / " + key + " → " + uri);
             return uri;
-        } catch (URISyntaxException e) {
+        } catch (URISyntaxException | UnsupportedEncodingException e) {
             throw new IllegalStateException(e);
-=======
-            String protocol = getConfiguration().getUseHttp() ? "http" : "https";
-            String endpoint = getConfiguration().getCustomEndpoint();
-            if(StringUtils.isBlank(endpoint)) {
-                endpoint = "s3.amazonaws.com";
-            }
-            
-            // TODO proper encoding
-            if(getConfiguration().getUsePathStyleUrl()) {
-                return new URI(String.format("%s://%s/%s/%s", 
-                    protocol, endpoint, container,
-                    URLEncoder.encode(key, "UTF-8").replaceAll("%2F", "/").replaceAll("%3A", ":")));
-            } else {
-                return new URI(String.format("%s://%s.%s/%s", protocol, container, endpoint,
-                    URLEncoder.encode(key, "UTF-8").replaceAll("%2F", "/").replaceAll("%3A", ":")));
-            }
-            
-        } catch (URISyntaxException | UnsupportedEncodingException e) {
-            throw new RuntimeException(e);
->>>>>>> 7d747f41
         }
     }
 
